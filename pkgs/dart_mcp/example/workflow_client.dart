--- conflicted
+++ resolved
@@ -148,11 +148,7 @@
       }
 
       // Add the summary to the chat history.
-<<<<<<< HEAD
-      chatHistory.add(summary);
-=======
       await _handleModelResponse(summary);
->>>>>>> 80a0e3fd
     }
   }
 
